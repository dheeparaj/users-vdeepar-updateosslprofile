--- conflicted
+++ resolved
@@ -424,11 +424,7 @@
             }
         }
 
-<<<<<<< HEAD
-        private void CaptureMetrics(DiskPerformanceWorkloadProcess workload, EventContext telemetryContext)
-=======
-        private void CaptureMetrics(DiskWorkloadProcess workload, DateTime startTime, DateTime endTime, EventContext telemetryContext)
->>>>>>> e8778c40
+        private void CaptureMetrics(DiskWorkloadProcess workload, EventContext telemetryContext)
         {
             string result = workload.StandardOutput.ToString();
             IList<Metric> metrics = new List<Metric>()
